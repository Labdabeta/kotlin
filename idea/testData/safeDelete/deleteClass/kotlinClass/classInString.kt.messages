--- conflicted
+++ resolved
@@ -1,6 +1,2 @@
-<<<<<<< HEAD
-Class A has 3 usages that are not safe to delete.
-Of those 2 usages are in strings, comments, or non-code files.
-=======
-class test.A has 3 usages that are not safe to delete.Of those 2 usages are in strings, comments, non-code files or generated code.
->>>>>>> 0e9875ae
+class test.A has 3 usages that are not safe to delete.
+Of those 2 usages are in strings, comments, or non-code files.