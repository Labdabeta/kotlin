--- conflicted
+++ resolved
@@ -167,16 +167,7 @@
         testDataDir = File(testDataPath)
         workDir = FileUtil.createTempDirectory("jps-build", null)
 
-<<<<<<< HEAD
-        FileUtil.copyDir(testDataDir, File(workDir, "src"), { it.getName().endsWith(".kt") || it.getName().endsWith(".java") })
-
         JpsJavaExtensionService.getInstance().getOrCreateProjectExtension(myProject!!)
-                .setOutputUrl(JpsPathUtil.pathToUrl(getAbsolutePath("out")))
-
-        addModule("module", array(getAbsolutePath("src")), null, null, addJdk("my jdk"))
-        AbstractKotlinJpsBuildTestCase.addKotlinRuntimeDependency(myProject!!)
-=======
-        JpsJavaExtensionService.getInstance().getOrCreateProjectExtension(myProject)
                 .setOutputUrl(JpsPathUtil.pathToUrl(getAbsolutePath("out")))
 
         val jdk = addJdk("my jdk")
@@ -212,8 +203,7 @@
 
             moduleNames = nameToModule.keySet()
         }
-        AbstractKotlinJpsBuildTestCase.addKotlinRuntimeDependency(myProject)
->>>>>>> 078e7f7b
+        AbstractKotlinJpsBuildTestCase.addKotlinRuntimeDependency(myProject!!)
 
         initialMake()
 
